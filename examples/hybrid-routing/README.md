# webpack.config.js

``` javascript
var path = require("path");
module.exports = {
	// mode: "development || "production",
	entry: {
		// The entry points for the pages
		// They also contains router
		pageA: ["./aEntry", "./router"],
		pageB: ["./bEntry", "./router"]
	},
	output: {
		path: path.join(__dirname, "dist"),
		publicPath: "js/",
		filename: "[name].bundle.js",
		chunkFilename: "[name].chunk.js"
	},
	optimization: {
		// Extract common modules from initial chunks too
		// This is optional, but good for performance.
		splitChunks: {
			chunks: "all",
			minSize: 0 // This example is too small
		},
		chunkIds: "total-size" // To keep filename consistent between different modes (for example building only)
	}
};
```

# aEntry.js

``` javascript
// Just show the page "a"
var render = require("./render");
render(require("./aPage"));
```

`bEntry.js` is similar. You may want to use a loader to generate this file.

# aPage.js

``` javascript
module.exports = function() {
	return "This is page A.";
};
```

`bEntry.js` is similar.

# router.js

``` javascript
var render = require("./render");

// Event when another page should be opened
// Maybe hook click on links, hashchange or popstate
window.onLinkToPage = function onLinkToPage(name) { // name is "a" or "b"
	// require the page with a dynamic require

	// It's important that this require only matches the pages
	//  elsewise there is blood in the bundle. Here this is done with a
	//  specific file prefix. It's also possible to use a directory,
	//  overwriting the RegExp with the ContextReplacementPlugin, or
	//  using the require.context method.

	// This line may throw a exception on runtime if the page wasn't found.
	import(/* webpackChunkName: "[request]" */`./${name}Page`).then(page => {;
		render(page.default);
	});
}
```

# pageA.html

``` html
<html>
	<head></head>
	<body>
		<script async src="dist/pageA~pageB.chunk.js" charset="utf-8"></script>
		<script async src="dist/aPage.chunk.js" charset="utf-8"></script>
		<script async src="dist/pageA.bundle.js" charset="utf-8"></script>
	</body>
</html>
```

# dist/pageA~pageB.bundle.js

``` javascript
(window["webpackJsonp"] = window["webpackJsonp"] || []).push([[0],[
/* 0 */,
/* 1 */
/*!*******************!*\
  !*** ./render.js ***!
  \*******************/
/*! no static exports found */
/***/ (function(module, exports) {

module.exports = function(page) {
	console.log(page());
};

/***/ }),
/* 2 */,
/* 3 */
/*!*******************!*\
  !*** ./router.js ***!
  \*******************/
/*! no static exports found */
/***/ (function(module, exports, __webpack_require__) {

var render = __webpack_require__(/*! ./render */ 1);

// Event when another page should be opened
// Maybe hook click on links, hashchange or popstate
window.onLinkToPage = function onLinkToPage(name) { // name is "a" or "b"
	// require the page with a dynamic require

	// It's important that this require only matches the pages
	//  elsewise there is blood in the bundle. Here this is done with a
	//  specific file prefix. It's also possible to use a directory,
	//  overwriting the RegExp with the ContextReplacementPlugin, or
	//  using the require.context method.

	// This line may throw a exception on runtime if the page wasn't found.
	__webpack_require__(4)(`./${name}Page`).then(page => {;
		render(page.default);
	});
}


/***/ }),
/* 4 */
/*!********************************************!*\
  !*** . lazy ^\.\/.*Page$ namespace object ***!
  \********************************************/
/*! no static exports found */
/***/ (function(module, exports, __webpack_require__) {

var map = {
	"./aPage": [
		2,
		1
	],
	"./bPage": [
		6,
		2
	]
};
function webpackAsyncContext(req) {
	var ids = map[req];
	if(!ids) {
		return Promise.resolve().then(function() {
			var e = new Error("Cannot find module '" + req + "'");
			e.code = 'MODULE_NOT_FOUND';
			throw e;
		});
	}
	return __webpack_require__.e(ids[1]).then(function() {
		var id = ids[0];
		return __webpack_require__.t(id, 7);
	});
}
webpackAsyncContext.keys = function webpackAsyncContextKeys() {
	return Object.keys(map);
};
webpackAsyncContext.id = 4;
module.exports = webpackAsyncContext;

/***/ })
]]);
```

# dist/pageA.bundle.js

<details><summary><code>/******/ (function(modules) { /* webpackBootstrap */ })</code></summary>

``` javascript
/******/ (function(modules) { // webpackBootstrap
/******/ 	// install a JSONP callback for chunk loading
/******/ 	function webpackJsonpCallback(data) {
/******/ 		var chunkIds = data[0];
/******/ 		var moreModules = data[1];
/******/ 		var executeModules = data[2];
/******/
/******/ 		// add "moreModules" to the modules object,
/******/ 		// then flag all "chunkIds" as loaded and fire callback
/******/ 		var moduleId, chunkId, i = 0, resolves = [];
/******/ 		for(;i < chunkIds.length; i++) {
/******/ 			chunkId = chunkIds[i];
/******/ 			if(installedChunks[chunkId]) {
/******/ 				resolves.push(installedChunks[chunkId][0]);
/******/ 			}
/******/ 			installedChunks[chunkId] = 0;
/******/ 		}
/******/ 		for(moduleId in moreModules) {
/******/ 			if(Object.prototype.hasOwnProperty.call(moreModules, moduleId)) {
/******/ 				modules[moduleId] = moreModules[moduleId];
/******/ 			}
/******/ 		}
/******/ 		if(parentJsonpFunction) parentJsonpFunction(data);
/******/
/******/ 		while(resolves.length) {
/******/ 			resolves.shift()();
/******/ 		}
/******/
/******/ 		// add entry modules from loaded chunk to deferred list
/******/ 		deferredModules.push.apply(deferredModules, executeModules || []);
/******/
/******/ 		// run deferred modules when all chunks ready
/******/ 		return checkDeferredModules();
/******/ 	};
/******/ 	function checkDeferredModules() {
/******/ 		var result;
/******/ 		for(var i = 0; i < deferredModules.length; i++) {
/******/ 			var deferredModule = deferredModules[i];
/******/ 			var fulfilled = true;
/******/ 			for(var j = 1; j < deferredModule.length; j++) {
/******/ 				var depId = deferredModule[j];
/******/ 				if(installedChunks[depId] !== 0) fulfilled = false;
/******/ 			}
/******/ 			if(fulfilled) {
/******/ 				deferredModules.splice(i--, 1);
/******/ 				result = __webpack_require__(__webpack_require__.s = deferredModule[0]);
/******/ 			}
/******/ 		}
/******/ 		return result;
/******/ 	}
/******/
/******/ 	// The module cache
/******/ 	var installedModules = {};
/******/
/******/ 	// object to store loaded and loading chunks
/******/ 	// undefined = chunk not loaded, null = chunk preloaded/prefetched
/******/ 	// Promise = chunk loading, 0 = chunk loaded
/******/ 	var installedChunks = {
/******/ 		3: 0
/******/ 	};
/******/
/******/ 	var deferredModules = [];
/******/
/******/ 	// script path function
/******/ 	function jsonpScriptSrc(chunkId) {
/******/ 		return __webpack_require__.p + "" + ({"2":"bPage"}[chunkId]||chunkId) + ".chunk.js"
/******/ 	}
/******/
/******/ 	// The require function
/******/ 	function __webpack_require__(moduleId) {
/******/
/******/ 		// Check if module is in cache
/******/ 		if(installedModules[moduleId]) {
/******/ 			return installedModules[moduleId].exports;
/******/ 		}
/******/ 		// Create a new module (and put it into the cache)
/******/ 		var module = installedModules[moduleId] = {
/******/ 			i: moduleId,
/******/ 			l: false,
/******/ 			exports: {}
/******/ 		};
/******/
/******/ 		// Execute the module function
/******/ 		modules[moduleId].call(module.exports, module, module.exports, __webpack_require__);
/******/
/******/ 		// Flag the module as loaded
/******/ 		module.l = true;
/******/
/******/ 		// Return the exports of the module
/******/ 		return module.exports;
/******/ 	}
/******/
/******/ 	// This file contains only the entry chunk.
/******/ 	// The chunk loading function for additional chunks
/******/ 	__webpack_require__.e = function requireEnsure(chunkId) {
/******/ 		var promises = [];
/******/
/******/
/******/ 		// JSONP chunk loading for javascript
/******/
/******/ 		var installedChunkData = installedChunks[chunkId];
/******/ 		if(installedChunkData !== 0) { // 0 means "already installed".
/******/
/******/ 			// a Promise means "currently loading".
/******/ 			if(installedChunkData) {
/******/ 				promises.push(installedChunkData[2]);
/******/ 			} else {
/******/ 				// setup Promise in chunk cache
/******/ 				var promise = new Promise(function(resolve, reject) {
/******/ 					installedChunkData = installedChunks[chunkId] = [resolve, reject];
/******/ 				});
/******/ 				promises.push(installedChunkData[2] = promise);
/******/
/******/ 				// start chunk loading
/******/ 				var script = document.createElement('script');
/******/ 				var onScriptComplete;
/******/
/******/ 				script.charset = 'utf-8';
/******/ 				script.timeout = 120;
/******/ 				if (__webpack_require__.nc) {
/******/ 					script.setAttribute("nonce", __webpack_require__.nc);
/******/ 				}
/******/ 				script.src = jsonpScriptSrc(chunkId);
/******/
/******/ 				onScriptComplete = function (event) {
/******/ 					// avoid mem leaks in IE.
/******/ 					script.onerror = script.onload = null;
/******/ 					clearTimeout(timeout);
/******/ 					var chunk = installedChunks[chunkId];
/******/ 					if(chunk !== 0) {
/******/ 						if(chunk) {
/******/ 							var errorType = event && (event.type === 'load' ? 'missing' : event.type);
/******/ 							var realSrc = event && event.target && event.target.src;
/******/ 							var error = new Error('Loading chunk ' + chunkId + ' failed.\n(' + errorType + ': ' + realSrc + ')');
/******/ 							error.type = errorType;
/******/ 							error.request = realSrc;
/******/ 							chunk[1](error);
/******/ 						}
/******/ 						installedChunks[chunkId] = undefined;
/******/ 					}
/******/ 				};
/******/ 				var timeout = setTimeout(function(){
/******/ 					onScriptComplete({ type: 'timeout', target: script });
/******/ 				}, 120000);
/******/ 				script.onerror = script.onload = onScriptComplete;
/******/ 				document.head.appendChild(script);
/******/ 			}
/******/ 		}
/******/ 		return Promise.all(promises);
/******/ 	};
/******/
/******/ 	// expose the modules object (__webpack_modules__)
/******/ 	__webpack_require__.m = modules;
/******/
/******/ 	// expose the module cache
/******/ 	__webpack_require__.c = installedModules;
/******/
/******/ 	// define getter function for harmony exports
/******/ 	__webpack_require__.d = function(exports, name, getter) {
/******/ 		if(!__webpack_require__.o(exports, name)) {
/******/ 			Object.defineProperty(exports, name, { enumerable: true, get: getter });
/******/ 		}
/******/ 	};
/******/
/******/ 	// define __esModule on exports
/******/ 	__webpack_require__.r = function(exports) {
/******/ 		if(typeof Symbol !== 'undefined' && Symbol.toStringTag) {
/******/ 			Object.defineProperty(exports, Symbol.toStringTag, { value: 'Module' });
/******/ 		}
/******/ 		Object.defineProperty(exports, '__esModule', { value: true });
/******/ 	};
/******/
/******/ 	// create a fake namespace object
/******/ 	// mode & 1: value is a module id, require it
/******/ 	// mode & 2: merge all properties of value into the ns
/******/ 	// mode & 4: return value when already ns object
/******/ 	// mode & 8|1: behave like require
/******/ 	__webpack_require__.t = function(value, mode) {
/******/ 		if(mode & 1) value = __webpack_require__(value);
/******/ 		if(mode & 8) return value;
/******/ 		if((mode & 4) && typeof value === 'object' && value && value.__esModule) return value;
/******/ 		var ns = Object.create(null);
/******/ 		__webpack_require__.r(ns);
/******/ 		Object.defineProperty(ns, 'default', { enumerable: true, value: value });
/******/ 		if(mode & 2 && typeof value != 'string') for(var key in value) __webpack_require__.d(ns, key, function(key) { return value[key]; }.bind(null, key));
/******/ 		return ns;
/******/ 	};
/******/
/******/ 	// getDefaultExport function for compatibility with non-harmony modules
/******/ 	__webpack_require__.n = function(module) {
/******/ 		var getter = module && module.__esModule ?
/******/ 			function getDefault() { return module['default']; } :
/******/ 			function getModuleExports() { return module; };
/******/ 		__webpack_require__.d(getter, 'a', getter);
/******/ 		return getter;
/******/ 	};
/******/
/******/ 	// Object.prototype.hasOwnProperty.call
/******/ 	__webpack_require__.o = function(object, property) { return Object.prototype.hasOwnProperty.call(object, property); };
/******/
/******/ 	// __webpack_public_path__
/******/ 	__webpack_require__.p = "dist/";
/******/
/******/ 	// on error function for async loading
/******/ 	__webpack_require__.oe = function(err) { console.error(err); throw err; };
/******/
/******/ 	var jsonpArray = window["webpackJsonp"] = window["webpackJsonp"] || [];
/******/ 	var oldJsonpFunction = jsonpArray.push.bind(jsonpArray);
/******/ 	jsonpArray.push = webpackJsonpCallback;
/******/ 	jsonpArray = jsonpArray.slice();
/******/ 	for(var i = 0; i < jsonpArray.length; i++) webpackJsonpCallback(jsonpArray[i]);
/******/ 	var parentJsonpFunction = oldJsonpFunction;
/******/
/******/
/******/ 	// add entry module to deferred list
/******/ 	deferredModules.push([0,0,1], [3,0,1]);
/******/ 	// run deferred modules when ready
/******/ 	return checkDeferredModules();
/******/ })
/************************************************************************/
```

</details>

``` javascript
/******/ ([
/* 0 */
/*!*******************!*\
  !*** ./aEntry.js ***!
  \*******************/
/*! no static exports found */
/***/ (function(module, exports, __webpack_require__) {

// Just show the page "a"
var render = __webpack_require__(/*! ./render */ 1);
render(__webpack_require__(/*! ./aPage */ 2));

/***/ })
/******/ ]);
```

# dist/aPage.chunk.js

``` javascript
(window["webpackJsonp"] = window["webpackJsonp"] || []).push([[1],{

/***/ 2:
/*!******************!*\
  !*** ./aPage.js ***!
  \******************/
/*! no static exports found */
/***/ (function(module, exports) {

module.exports = function() {
	return "This is page A.";
};

/***/ })

}]);
```

# Info

## Unoptimized

```
Hash: 0a1b2c3d4e5f6a7b8c9d
<<<<<<< HEAD
Version: webpack 5.0.0-next
                Asset       Size  Chunks             Chunk Names
       aPage.chunk.js  293 bytes       1  [emitted]  aPage
       bPage.chunk.js  293 bytes       2  [emitted]  bPage
      pageA.bundle.js   9.18 KiB       3  [emitted]  pageA
pageA~pageB.bundle.js   2.02 KiB       0  [emitted]  pageA~pageB
      pageB.bundle.js   9.18 KiB       4  [emitted]  pageB
Entrypoint pageA = pageA~pageB.bundle.js aPage.chunk.js pageA.bundle.js
Entrypoint pageB = pageA~pageB.bundle.js bPage.chunk.js pageB.bundle.js
chunk    {0} pageA~pageB.bundle.js (pageA~pageB) 970 bytes ={1}= ={2}= ={3}= ={4}= >{1}< >{2}< [initial] [rendered] split chunk (cache group: default) (name: pageA~pageB)
    > ./aEntry pageA
    > ./router pageA
    > ./bEntry pageB
    > ./router pageB
 [1] ./render.js 60 bytes {0} [built]
     [used exports unknown]
     cjs require ./render [0] ./aEntry.js 2:13-32
     cjs require ./render [3] ./router.js 1:13-32
     cjs require ./render [5] ./bEntry.js 2:13-32
 [3] ./router.js 750 bytes {0} [built]
     [used exports unknown]
     entry ./router  pageA
     entry ./router  pageB
 [4] . lazy ^\.\/.*Page$ namespace object 160 bytes {0} [built]
     [used exports unknown]
     import() context lazy . [3] ./router.js 15:1-59
chunk    {1} aPage.chunk.js (aPage) 61 bytes <{0}> <{2}> <{4}> ={0}= ={3}= >{2}< [initial] [rendered] reused as split chunk (cache group: default)
    > ./aPage [4] . lazy ^\.\/.*Page$ namespace object ./aPage
    > ./aPage [4] . lazy ^\.\/.*Page$ namespace object ./aPage
    > ./aEntry pageA
    > ./router pageA
 [2] ./aPage.js 61 bytes {1} [built]
     [used exports unknown]
     cjs require ./aPage [0] ./aEntry.js 3:7-25
     context element ./aPage [4] . lazy ^\.\/.*Page$ namespace object ./aPage
chunk    {2} bPage.chunk.js (bPage) 61 bytes <{0}> <{1}> <{3}> ={0}= ={4}= >{1}< [initial] [rendered] reused as split chunk (cache group: default)
    > ./bPage [4] . lazy ^\.\/.*Page$ namespace object ./bPage
    > ./bPage [4] . lazy ^\.\/.*Page$ namespace object ./bPage
    > ./bEntry pageB
    > ./router pageB
 [6] ./bPage.js 61 bytes {2} [built]
     [used exports unknown]
     context element ./bPage [4] . lazy ^\.\/.*Page$ namespace object ./bPage
     cjs require ./bPage [5] ./bEntry.js 3:7-25
chunk    {3} pageA.bundle.js (pageA) 89 bytes ={0}= ={1}= >{2}< [entry] [rendered]
    > ./aEntry pageA
    > ./router pageA
 [0] ./aEntry.js 89 bytes {3} [built]
     [used exports unknown]
     entry ./aEntry  pageA
chunk    {4} pageB.bundle.js (pageB) 89 bytes ={0}= ={2}= >{1}< [entry] [rendered]
    > ./bEntry pageB
    > ./router pageB
 [5] ./bEntry.js 89 bytes {4} [built]
     [used exports unknown]
     entry ./bEntry  pageB
=======
Version: webpack 4.28.0
               Asset       Size  Chunks             Chunk Names
      aPage.chunk.js  297 bytes       0  [emitted]  aPage
      bPage.chunk.js  291 bytes       1  [emitted]  bPage
     pageA.bundle.js   9.42 KiB       3  [emitted]  pageA
pageA~pageB.chunk.js   2.02 KiB       2  [emitted]  pageA~pageB
     pageB.bundle.js   9.42 KiB       4  [emitted]  pageB
Entrypoint pageA = pageA~pageB.chunk.js aPage.chunk.js pageA.bundle.js
Entrypoint pageB = pageA~pageB.chunk.js bPage.chunk.js pageB.bundle.js
chunk    {0} aPage.chunk.js (aPage) 59 bytes <{1}> <{2}> <{4}> ={2}= ={3}= >{1}< [initial] [rendered] reused as split chunk (cache group: default)
    > ./aPage [6] . lazy ^\.\/.*Page$ namespace object ./aPage
    > ./aPage [6] . lazy ^\.\/.*Page$ namespace object ./aPage
    > pageA
 [1] ./aPage.js 59 bytes {0} [built]
     cjs require ./aPage [5] ./aEntry.js 3:7-25
     context element ./aPage [6] . lazy ^\.\/.*Page$ namespace object ./aPage
chunk    {1} bPage.chunk.js (bPage) 59 bytes <{0}> <{2}> <{3}> ={2}= ={4}= >{0}< [initial] [rendered] reused as split chunk (cache group: default)
    > ./bPage [6] . lazy ^\.\/.*Page$ namespace object ./bPage
    > ./bPage [6] . lazy ^\.\/.*Page$ namespace object ./bPage
    > pageB
 [3] ./bPage.js 59 bytes {1} [built]
     context element ./bPage [6] . lazy ^\.\/.*Page$ namespace object ./bPage
     cjs require ./bPage [8] ./bEntry.js 3:7-25
chunk    {2} pageA~pageB.chunk.js (pageA~pageB) 950 bytes ={0}= ={1}= ={3}= ={4}= >{0}< >{1}< [initial] [rendered] split chunk (cache group: default) (name: pageA~pageB)
    > pageA
    > pageB
 [0] ./render.js 58 bytes {2} [built]
     cjs require ./render [2] ./router.js 1:13-32
     cjs require ./render [5] ./aEntry.js 2:13-32
     cjs require ./render [8] ./bEntry.js 2:13-32
 [2] ./router.js 732 bytes {2} [built]
     single entry ./router [4] multi ./aEntry ./router pageA[1]
     single entry ./router [7] multi ./bEntry ./router pageB[1]
 [6] . lazy ^\.\/.*Page$ namespace object 160 bytes {2} [built]
     import() context lazy . [2] ./router.js 15:1-59
chunk    {3} pageA.bundle.js (pageA) 127 bytes ={0}= ={2}= >{1}< [entry] [rendered]
    > pageA
 [4] multi ./aEntry ./router 40 bytes {3} [built]
     multi entry 
 [5] ./aEntry.js 87 bytes {3} [built]
     single entry ./aEntry [4] multi ./aEntry ./router pageA[0]
chunk    {4} pageB.bundle.js (pageB) 127 bytes ={1}= ={2}= >{0}< [entry] [rendered]
    > pageB
 [7] multi ./bEntry ./router 40 bytes {4} [built]
     multi entry 
 [8] ./bEntry.js 87 bytes {4} [built]
     single entry ./bEntry [7] multi ./bEntry ./router pageB[0]
>>>>>>> e871eeb1
```

## Production mode

```
Hash: 0a1b2c3d4e5f6a7b8c9d
<<<<<<< HEAD
Version: webpack 5.0.0-next
                Asset       Size  Chunks             Chunk Names
       aPage.chunk.js  122 bytes       1  [emitted]  aPage
       bPage.chunk.js  123 bytes       2  [emitted]  bPage
      pageA.bundle.js   2.22 KiB       3  [emitted]  pageA
pageA~pageB.bundle.js  545 bytes       0  [emitted]  pageA~pageB
      pageB.bundle.js   2.22 KiB       4  [emitted]  pageB
Entrypoint pageA = pageA~pageB.bundle.js aPage.chunk.js pageA.bundle.js
Entrypoint pageB = pageA~pageB.bundle.js bPage.chunk.js pageB.bundle.js
chunk    {0} pageA~pageB.bundle.js (pageA~pageB) 970 bytes ={1}= ={2}= ={3}= ={4}= >{1}< >{2}< [initial] [rendered] split chunk (cache group: default) (name: pageA~pageB)
    > ./aEntry pageA
    > ./router pageA
    > ./bEntry pageB
    > ./router pageB
 [0] ./render.js 60 bytes {0} [built]
     cjs require ./render [3] ./aEntry.js 2:13-32
     cjs require ./render [5] ./bEntry.js 2:13-32
     cjs require ./render [6] ./router.js 1:13-32
 [4] . lazy ^\.\/.*Page$ namespace object 160 bytes {0} [built]
     import() context lazy . [6] ./router.js 15:1-59
 [6] ./router.js 750 bytes {0} [built]
     entry ./router  pageA
     entry ./router  pageB
chunk    {1} aPage.chunk.js (aPage) 61 bytes <{0}> <{2}> <{4}> ={0}= ={3}= >{2}< [initial] [rendered] reused as split chunk (cache group: default)
    > ./aPage [4] . lazy ^\.\/.*Page$ namespace object ./aPage
    > ./aPage [4] . lazy ^\.\/.*Page$ namespace object ./aPage
    > ./aEntry pageA
    > ./router pageA
 [1] ./aPage.js 61 bytes {1} [built]
     cjs require ./aPage [3] ./aEntry.js 3:7-25
     context element ./aPage [4] . lazy ^\.\/.*Page$ namespace object ./aPage
chunk    {2} bPage.chunk.js (bPage) 61 bytes <{0}> <{1}> <{3}> ={0}= ={4}= >{1}< [initial] [rendered] reused as split chunk (cache group: default)
    > ./bPage [4] . lazy ^\.\/.*Page$ namespace object ./bPage
    > ./bPage [4] . lazy ^\.\/.*Page$ namespace object ./bPage
    > ./bEntry pageB
    > ./router pageB
 [2] ./bPage.js 61 bytes {2} [built]
     context element ./bPage [4] . lazy ^\.\/.*Page$ namespace object ./bPage
     cjs require ./bPage [5] ./bEntry.js 3:7-25
chunk    {3} pageA.bundle.js (pageA) 89 bytes ={0}= ={1}= >{2}< [entry] [rendered]
    > ./aEntry pageA
    > ./router pageA
 [3] ./aEntry.js 89 bytes {3} [built]
     [module unused]
     entry ./aEntry  pageA
chunk    {4} pageB.bundle.js (pageB) 89 bytes ={0}= ={2}= >{1}< [entry] [rendered]
    > ./bEntry pageB
    > ./router pageB
 [5] ./bEntry.js 89 bytes {4} [built]
     [module unused]
     entry ./bEntry  pageB
=======
Version: webpack 4.28.0
               Asset       Size  Chunks             Chunk Names
      aPage.chunk.js  122 bytes       0  [emitted]  aPage
      bPage.chunk.js  123 bytes       1  [emitted]  bPage
     pageA.bundle.js   2.22 KiB       3  [emitted]  pageA
pageA~pageB.chunk.js  545 bytes       2  [emitted]  pageA~pageB
     pageB.bundle.js   2.22 KiB       4  [emitted]  pageB
Entrypoint pageA = pageA~pageB.chunk.js aPage.chunk.js pageA.bundle.js
Entrypoint pageB = pageA~pageB.chunk.js bPage.chunk.js pageB.bundle.js
chunk    {0} aPage.chunk.js (aPage) 59 bytes <{1}> <{2}> <{4}> ={2}= ={3}= >{1}< [initial] [rendered] reused as split chunk (cache group: default)
    > ./aPage [6] . lazy ^\.\/.*Page$ namespace object ./aPage
    > ./aPage [6] . lazy ^\.\/.*Page$ namespace object ./aPage
    > pageA
 [1] ./aPage.js 59 bytes {0} [built]
     cjs require ./aPage [5] ./aEntry.js 3:7-25
     context element ./aPage [6] . lazy ^\.\/.*Page$ namespace object ./aPage
chunk    {1} bPage.chunk.js (bPage) 59 bytes <{0}> <{2}> <{3}> ={2}= ={4}= >{0}< [initial] [rendered] reused as split chunk (cache group: default)
    > ./bPage [6] . lazy ^\.\/.*Page$ namespace object ./bPage
    > ./bPage [6] . lazy ^\.\/.*Page$ namespace object ./bPage
    > pageB
 [3] ./bPage.js 59 bytes {1} [built]
     context element ./bPage [6] . lazy ^\.\/.*Page$ namespace object ./bPage
     cjs require ./bPage [8] ./bEntry.js 3:7-25
chunk    {2} pageA~pageB.chunk.js (pageA~pageB) 950 bytes ={0}= ={1}= ={3}= ={4}= >{0}< >{1}< [initial] [rendered] split chunk (cache group: default) (name: pageA~pageB)
    > pageA
    > pageB
 [0] ./render.js 58 bytes {2} [built]
     cjs require ./render [2] ./router.js 1:13-32
     cjs require ./render [5] ./aEntry.js 2:13-32
     cjs require ./render [8] ./bEntry.js 2:13-32
 [2] ./router.js 732 bytes {2} [built]
     single entry ./router [4] multi ./aEntry ./router pageA[1]
     single entry ./router [7] multi ./bEntry ./router pageB[1]
 [6] . lazy ^\.\/.*Page$ namespace object 160 bytes {2} [built]
     import() context lazy . [2] ./router.js 15:1-59
chunk    {3} pageA.bundle.js (pageA) 127 bytes ={0}= ={2}= >{1}< [entry] [rendered]
    > pageA
 [4] multi ./aEntry ./router 40 bytes {3} [built]
     multi entry 
 [5] ./aEntry.js 87 bytes {3} [built]
     single entry ./aEntry [4] multi ./aEntry ./router pageA[0]
chunk    {4} pageB.bundle.js (pageB) 127 bytes ={1}= ={2}= >{0}< [entry] [rendered]
    > pageB
 [7] multi ./bEntry ./router 40 bytes {4} [built]
     multi entry 
 [8] ./bEntry.js 87 bytes {4} [built]
     single entry ./bEntry [7] multi ./bEntry ./router pageB[0]
>>>>>>> e871eeb1
```<|MERGE_RESOLUTION|>--- conflicted
+++ resolved
@@ -23,7 +23,7 @@
 			chunks: "all",
 			minSize: 0 // This example is too small
 		},
-		chunkIds: "total-size" // To keep filename consistent between different modes (for example building only)
+		chunkIds: "named" // To keep filename consistent between different modes (for example building only)
 	}
 };
 ```
@@ -84,17 +84,18 @@
 </html>
 ```
 
-# dist/pageA~pageB.bundle.js
-
-``` javascript
-(window["webpackJsonp"] = window["webpackJsonp"] || []).push([[0],[
+# dist/router_js.bundle.js
+
+``` javascript
+(window["webpackJsonp"] = window["webpackJsonp"] || []).push([["router_js"],[
 /* 0 */,
 /* 1 */
 /*!*******************!*\
   !*** ./render.js ***!
   \*******************/
 /*! no static exports found */
-/***/ (function(module, exports) {
+/*! runtime requirements: module */
+/***/ (function(module) {
 
 module.exports = function(page) {
 	console.log(page());
@@ -107,7 +108,8 @@
   !*** ./router.js ***!
   \*******************/
 /*! no static exports found */
-/***/ (function(module, exports, __webpack_require__) {
+/*! runtime requirements: __webpack_require__ */
+/***/ (function(__unusedmodule, __unusedexports, __webpack_require__) {
 
 var render = __webpack_require__(/*! ./render */ 1);
 
@@ -135,16 +137,17 @@
   !*** . lazy ^\.\/.*Page$ namespace object ***!
   \********************************************/
 /*! no static exports found */
-/***/ (function(module, exports, __webpack_require__) {
+/*! runtime requirements: module, __webpack_require__, __webpack_require__.e, __webpack_require__.t, __webpack_require__.d, __webpack_require__.r */
+/***/ (function(module, __unusedexports, __webpack_require__) {
 
 var map = {
 	"./aPage": [
 		2,
-		1
+		"aPage"
 	],
 	"./bPage": [
 		6,
-		2
+		"bPage"
 	]
 };
 function webpackAsyncContext(req) {
@@ -176,73 +179,10 @@
 <details><summary><code>/******/ (function(modules) { /* webpackBootstrap */ })</code></summary>
 
 ``` javascript
-/******/ (function(modules) { // webpackBootstrap
-/******/ 	// install a JSONP callback for chunk loading
-/******/ 	function webpackJsonpCallback(data) {
-/******/ 		var chunkIds = data[0];
-/******/ 		var moreModules = data[1];
-/******/ 		var executeModules = data[2];
-/******/
-/******/ 		// add "moreModules" to the modules object,
-/******/ 		// then flag all "chunkIds" as loaded and fire callback
-/******/ 		var moduleId, chunkId, i = 0, resolves = [];
-/******/ 		for(;i < chunkIds.length; i++) {
-/******/ 			chunkId = chunkIds[i];
-/******/ 			if(installedChunks[chunkId]) {
-/******/ 				resolves.push(installedChunks[chunkId][0]);
-/******/ 			}
-/******/ 			installedChunks[chunkId] = 0;
-/******/ 		}
-/******/ 		for(moduleId in moreModules) {
-/******/ 			if(Object.prototype.hasOwnProperty.call(moreModules, moduleId)) {
-/******/ 				modules[moduleId] = moreModules[moduleId];
-/******/ 			}
-/******/ 		}
-/******/ 		if(parentJsonpFunction) parentJsonpFunction(data);
-/******/
-/******/ 		while(resolves.length) {
-/******/ 			resolves.shift()();
-/******/ 		}
-/******/
-/******/ 		// add entry modules from loaded chunk to deferred list
-/******/ 		deferredModules.push.apply(deferredModules, executeModules || []);
-/******/
-/******/ 		// run deferred modules when all chunks ready
-/******/ 		return checkDeferredModules();
-/******/ 	};
-/******/ 	function checkDeferredModules() {
-/******/ 		var result;
-/******/ 		for(var i = 0; i < deferredModules.length; i++) {
-/******/ 			var deferredModule = deferredModules[i];
-/******/ 			var fulfilled = true;
-/******/ 			for(var j = 1; j < deferredModule.length; j++) {
-/******/ 				var depId = deferredModule[j];
-/******/ 				if(installedChunks[depId] !== 0) fulfilled = false;
-/******/ 			}
-/******/ 			if(fulfilled) {
-/******/ 				deferredModules.splice(i--, 1);
-/******/ 				result = __webpack_require__(__webpack_require__.s = deferredModule[0]);
-/******/ 			}
-/******/ 		}
-/******/ 		return result;
-/******/ 	}
-/******/
+/******/ (function(modules, runtime) { // webpackBootstrap
+/******/ 	"use strict";
 /******/ 	// The module cache
 /******/ 	var installedModules = {};
-/******/
-/******/ 	// object to store loaded and loading chunks
-/******/ 	// undefined = chunk not loaded, null = chunk preloaded/prefetched
-/******/ 	// Promise = chunk loading, 0 = chunk loaded
-/******/ 	var installedChunks = {
-/******/ 		3: 0
-/******/ 	};
-/******/
-/******/ 	var deferredModules = [];
-/******/
-/******/ 	// script path function
-/******/ 	function jsonpScriptSrc(chunkId) {
-/******/ 		return __webpack_require__.p + "" + ({"2":"bPage"}[chunkId]||chunkId) + ".chunk.js"
-/******/ 	}
 /******/
 /******/ 	// The require function
 /******/ 	function __webpack_require__(moduleId) {
@@ -268,132 +208,15 @@
 /******/ 		return module.exports;
 /******/ 	}
 /******/
-/******/ 	// This file contains only the entry chunk.
-/******/ 	// The chunk loading function for additional chunks
-/******/ 	__webpack_require__.e = function requireEnsure(chunkId) {
-/******/ 		var promises = [];
-/******/
-/******/
-/******/ 		// JSONP chunk loading for javascript
-/******/
-/******/ 		var installedChunkData = installedChunks[chunkId];
-/******/ 		if(installedChunkData !== 0) { // 0 means "already installed".
-/******/
-/******/ 			// a Promise means "currently loading".
-/******/ 			if(installedChunkData) {
-/******/ 				promises.push(installedChunkData[2]);
-/******/ 			} else {
-/******/ 				// setup Promise in chunk cache
-/******/ 				var promise = new Promise(function(resolve, reject) {
-/******/ 					installedChunkData = installedChunks[chunkId] = [resolve, reject];
-/******/ 				});
-/******/ 				promises.push(installedChunkData[2] = promise);
-/******/
-/******/ 				// start chunk loading
-/******/ 				var script = document.createElement('script');
-/******/ 				var onScriptComplete;
-/******/
-/******/ 				script.charset = 'utf-8';
-/******/ 				script.timeout = 120;
-/******/ 				if (__webpack_require__.nc) {
-/******/ 					script.setAttribute("nonce", __webpack_require__.nc);
-/******/ 				}
-/******/ 				script.src = jsonpScriptSrc(chunkId);
-/******/
-/******/ 				onScriptComplete = function (event) {
-/******/ 					// avoid mem leaks in IE.
-/******/ 					script.onerror = script.onload = null;
-/******/ 					clearTimeout(timeout);
-/******/ 					var chunk = installedChunks[chunkId];
-/******/ 					if(chunk !== 0) {
-/******/ 						if(chunk) {
-/******/ 							var errorType = event && (event.type === 'load' ? 'missing' : event.type);
-/******/ 							var realSrc = event && event.target && event.target.src;
-/******/ 							var error = new Error('Loading chunk ' + chunkId + ' failed.\n(' + errorType + ': ' + realSrc + ')');
-/******/ 							error.type = errorType;
-/******/ 							error.request = realSrc;
-/******/ 							chunk[1](error);
-/******/ 						}
-/******/ 						installedChunks[chunkId] = undefined;
-/******/ 					}
-/******/ 				};
-/******/ 				var timeout = setTimeout(function(){
-/******/ 					onScriptComplete({ type: 'timeout', target: script });
-/******/ 				}, 120000);
-/******/ 				script.onerror = script.onload = onScriptComplete;
-/******/ 				document.head.appendChild(script);
-/******/ 			}
-/******/ 		}
-/******/ 		return Promise.all(promises);
-/******/ 	};
 /******/
 /******/ 	// expose the modules object (__webpack_modules__)
 /******/ 	__webpack_require__.m = modules;
 /******/
-/******/ 	// expose the module cache
-/******/ 	__webpack_require__.c = installedModules;
-/******/
-/******/ 	// define getter function for harmony exports
-/******/ 	__webpack_require__.d = function(exports, name, getter) {
-/******/ 		if(!__webpack_require__.o(exports, name)) {
-/******/ 			Object.defineProperty(exports, name, { enumerable: true, get: getter });
-/******/ 		}
-/******/ 	};
-/******/
-/******/ 	// define __esModule on exports
-/******/ 	__webpack_require__.r = function(exports) {
-/******/ 		if(typeof Symbol !== 'undefined' && Symbol.toStringTag) {
-/******/ 			Object.defineProperty(exports, Symbol.toStringTag, { value: 'Module' });
-/******/ 		}
-/******/ 		Object.defineProperty(exports, '__esModule', { value: true });
-/******/ 	};
-/******/
-/******/ 	// create a fake namespace object
-/******/ 	// mode & 1: value is a module id, require it
-/******/ 	// mode & 2: merge all properties of value into the ns
-/******/ 	// mode & 4: return value when already ns object
-/******/ 	// mode & 8|1: behave like require
-/******/ 	__webpack_require__.t = function(value, mode) {
-/******/ 		if(mode & 1) value = __webpack_require__(value);
-/******/ 		if(mode & 8) return value;
-/******/ 		if((mode & 4) && typeof value === 'object' && value && value.__esModule) return value;
-/******/ 		var ns = Object.create(null);
-/******/ 		__webpack_require__.r(ns);
-/******/ 		Object.defineProperty(ns, 'default', { enumerable: true, value: value });
-/******/ 		if(mode & 2 && typeof value != 'string') for(var key in value) __webpack_require__.d(ns, key, function(key) { return value[key]; }.bind(null, key));
-/******/ 		return ns;
-/******/ 	};
-/******/
-/******/ 	// getDefaultExport function for compatibility with non-harmony modules
-/******/ 	__webpack_require__.n = function(module) {
-/******/ 		var getter = module && module.__esModule ?
-/******/ 			function getDefault() { return module['default']; } :
-/******/ 			function getModuleExports() { return module; };
-/******/ 		__webpack_require__.d(getter, 'a', getter);
-/******/ 		return getter;
-/******/ 	};
-/******/
-/******/ 	// Object.prototype.hasOwnProperty.call
-/******/ 	__webpack_require__.o = function(object, property) { return Object.prototype.hasOwnProperty.call(object, property); };
-/******/
-/******/ 	// __webpack_public_path__
-/******/ 	__webpack_require__.p = "dist/";
-/******/
-/******/ 	// on error function for async loading
-/******/ 	__webpack_require__.oe = function(err) { console.error(err); throw err; };
-/******/
-/******/ 	var jsonpArray = window["webpackJsonp"] = window["webpackJsonp"] || [];
-/******/ 	var oldJsonpFunction = jsonpArray.push.bind(jsonpArray);
-/******/ 	jsonpArray.push = webpackJsonpCallback;
-/******/ 	jsonpArray = jsonpArray.slice();
-/******/ 	for(var i = 0; i < jsonpArray.length; i++) webpackJsonpCallback(jsonpArray[i]);
-/******/ 	var parentJsonpFunction = oldJsonpFunction;
-/******/
-/******/
-/******/ 	// add entry module to deferred list
-/******/ 	deferredModules.push([0,0,1], [3,0,1]);
-/******/ 	// run deferred modules when ready
-/******/ 	return checkDeferredModules();
+/******/ 	// initialize runtime
+/******/ 	runtime(__webpack_require__);
+/******/
+/******/ 	// run modules when ready
+/******/ 	return __webpack_require__.x();
 /******/ })
 /************************************************************************/
 ```
@@ -407,27 +230,247 @@
   !*** ./aEntry.js ***!
   \*******************/
 /*! no static exports found */
-/***/ (function(module, exports, __webpack_require__) {
+/*! runtime requirements: __webpack_require__ */
+/***/ (function(__unusedmodule, __unusedexports, __webpack_require__) {
 
 // Just show the page "a"
 var render = __webpack_require__(/*! ./render */ 1);
 render(__webpack_require__(/*! ./aPage */ 2));
 
 /***/ })
-/******/ ]);
-```
+/******/ ],
+```
+
+<details><summary><code>function(__webpack_require__) { /* webpackRuntimeModules */ });</code></summary>
+
+``` js
+/******/ function(__webpack_require__) { // webpackRuntimeModules
+/******/ 	"use strict";
+/******/ 
+/******/ 	/* webpack/runtime/ensure chunk */
+/******/ 	!function() {
+/******/ 		__webpack_require__.f = {};
+/******/ 		// This file contains only the entry chunk.
+/******/ 		// The chunk loading function for additional chunks
+/******/ 		__webpack_require__.e = function requireEnsure(chunkId) {
+/******/ 			return Promise.all(Object.keys(__webpack_require__.f).reduce(function(promises, key) { __webpack_require__.f[key](chunkId, promises); return promises; }, []));
+/******/ 		};
+/******/ 	}();
+/******/ 	
+/******/ 	/* webpack/runtime/create fake namespace object */
+/******/ 	!function() {
+/******/ 		// create a fake namespace object
+/******/ 		// mode & 1: value is a module id, require it
+/******/ 		// mode & 2: merge all properties of value into the ns
+/******/ 		// mode & 4: return value when already ns object
+/******/ 		// mode & 8|1: behave like require
+/******/ 		__webpack_require__.t = function(value, mode) {
+/******/ 			if(mode & 1) value = this(value);
+/******/ 			if(mode & 8) return value;
+/******/ 			if((mode & 4) && typeof value === 'object' && value && value.__esModule) return value;
+/******/ 			var ns = Object.create(null);
+/******/ 			__webpack_require__.r(ns);
+/******/ 			Object.defineProperty(ns, 'default', { enumerable: true, value: value });
+/******/ 			if(mode & 2 && typeof value != 'string') for(var key in value) __webpack_require__.d(ns, key, function(key) { return value[key]; }.bind(null, key));
+/******/ 			return ns;
+/******/ 		};
+/******/ 	}();
+/******/ 	
+/******/ 	/* webpack/runtime/define property getter */
+/******/ 	!function() {
+/******/ 		// define getter function for harmony exports
+/******/ 		var hasOwnProperty = Object.prototype.hasOwnProperty;
+/******/ 		__webpack_require__.d = function(exports, name, getter) {
+/******/ 			if(!hasOwnProperty.call(exports, name)) {
+/******/ 				Object.defineProperty(exports, name, { enumerable: true, get: getter });
+/******/ 			}
+/******/ 		};
+/******/ 	}();
+/******/ 	
+/******/ 	/* webpack/runtime/make namespace object */
+/******/ 	!function() {
+/******/ 		// define __esModule on exports
+/******/ 		__webpack_require__.r = function(exports) {
+/******/ 			if(typeof Symbol !== 'undefined' && Symbol.toStringTag) {
+/******/ 				Object.defineProperty(exports, Symbol.toStringTag, { value: 'Module' });
+/******/ 			}
+/******/ 			Object.defineProperty(exports, '__esModule', { value: true });
+/******/ 		};
+/******/ 	}();
+/******/ 	
+/******/ 	/* webpack/runtime/publicPath */
+/******/ 	!function() {
+/******/ 		__webpack_require__.p = "dist/";
+/******/ 	}();
+/******/ 	
+/******/ 	/* webpack/runtime/get javascript chunk filename */
+/******/ 	!function() {
+/******/ 		__webpack_require__.u = function(chunkId) {
+/******/ 			return "" + chunkId + ".chunk.js";
+/******/ 		};
+/******/ 	}();
+/******/ 	
+/******/ 	/* webpack/runtime/jsonp chunk loading */
+/******/ 	!function() {
+/******/ 		
+/******/ 		
+/******/ 		// object to store loaded and loading chunks
+/******/ 		// undefined = chunk not loaded, null = chunk preloaded/prefetched
+/******/ 		// Promise = chunk loading, 0 = chunk loaded
+/******/ 		var installedChunks = {
+/******/ 			"pageA": 0
+/******/ 		};
+/******/ 		
+/******/ 		var deferredModules = [
+/******/ 			[0,"router_js","aPage"],
+/******/ 			[3,"router_js","aPage"]
+/******/ 		];
+/******/ 		
+/******/ 		__webpack_require__.f.j = function(chunkId, promises) {
+/******/ 			// JSONP chunk loading for javascript
+/******/ 			var installedChunkData = installedChunks[chunkId];
+/******/ 			if(installedChunkData !== 0) { // 0 means "already installed".
+/******/ 		
+/******/ 				// a Promise means "currently loading".
+/******/ 				if(installedChunkData) {
+/******/ 					promises.push(installedChunkData[2]);
+/******/ 				} else {
+/******/ 					// setup Promise in chunk cache
+/******/ 					var promise = new Promise(function(resolve, reject) {
+/******/ 						installedChunkData = installedChunks[chunkId] = [resolve, reject];
+/******/ 					});
+/******/ 					promises.push(installedChunkData[2] = promise);
+/******/ 		
+/******/ 					// start chunk loading
+/******/ 					var url = __webpack_require__.p + __webpack_require__.u(chunkId);
+/******/ 					var loadingEnded = function() { if(installedChunks[chunkId]) return installedChunks[chunkId][1]; if(installedChunks[chunkId] !== 0) installedChunks[chunkId] = undefined; };
+/******/ 					var script = document.createElement('script');
+/******/ 					var onScriptComplete;
+/******/ 		
+/******/ 					script.charset = 'utf-8';
+/******/ 					script.timeout = 120;
+/******/ 					if (__webpack_require__.nc) {
+/******/ 						script.setAttribute("nonce", __webpack_require__.nc);
+/******/ 					}
+/******/ 					script.src = url;
+/******/ 		
+/******/ 					onScriptComplete = function (event) {
+/******/ 						// avoid mem leaks in IE.
+/******/ 						script.onerror = script.onload = null;
+/******/ 						clearTimeout(timeout);
+/******/ 						var reportError = loadingEnded();
+/******/ 						if(reportError) {
+/******/ 							var errorType = event && (event.type === 'load' ? 'missing' : event.type);
+/******/ 							var realSrc = event && event.target && event.target.src;
+/******/ 							var error = new Error('Loading chunk ' + chunkId + ' failed.\n(' + errorType + ': ' + realSrc + ')');
+/******/ 							error.type = errorType;
+/******/ 							error.request = realSrc;
+/******/ 							reportError(error);
+/******/ 						}
+/******/ 					};
+/******/ 					var timeout = setTimeout(function(){
+/******/ 						onScriptComplete({ type: 'timeout', target: script });
+/******/ 					}, 120000);
+/******/ 					script.onerror = script.onload = onScriptComplete;
+/******/ 					document.head.appendChild(script);
+/******/ 		
+/******/ 					// no HMR
+/******/ 				}
+/******/ 			}
+/******/ 		
+/******/ 			// no chunk preloading needed
+/******/ 		};
+/******/ 		
+/******/ 		// no prefetching
+/******/ 		
+/******/ 		// no HMR
+/******/ 		
+/******/ 		// no HMR manifest
+/******/ 		
+/******/ 		var checkDeferredModules = function() {};
+/******/ 		function checkDeferredModulesImpl() {
+/******/ 			var result;
+/******/ 			for(var i = 0; i < deferredModules.length; i++) {
+/******/ 				var deferredModule = deferredModules[i];
+/******/ 				var fulfilled = true;
+/******/ 				for(var j = 1; j < deferredModule.length; j++) {
+/******/ 					var depId = deferredModule[j];
+/******/ 					if(installedChunks[depId] !== 0) fulfilled = false;
+/******/ 				}
+/******/ 				if(fulfilled) {
+/******/ 					deferredModules.splice(i--, 1);
+/******/ 					result = __webpack_require__(__webpack_require__.s = deferredModule[0]);
+/******/ 				}
+/******/ 			}
+/******/ 			return result;
+/******/ 		}
+/******/ 		__webpack_require__.x = function() {
+/******/ 			return (checkDeferredModules = checkDeferredModulesImpl)();
+/******/ 		};
+/******/ 		
+/******/ 		// install a JSONP callback for chunk loading
+/******/ 		function webpackJsonpCallback(data) {
+/******/ 			var chunkIds = data[0];
+/******/ 			var moreModules = data[1];
+/******/ 			var executeModules = data[2];
+/******/ 			var runtime = data[3];
+/******/ 		
+/******/ 			// add "moreModules" to the modules object,
+/******/ 			// then flag all "chunkIds" as loaded and fire callback
+/******/ 			var moduleId, chunkId, i = 0, resolves = [];
+/******/ 			for(;i < chunkIds.length; i++) {
+/******/ 				chunkId = chunkIds[i];
+/******/ 				if(installedChunks[chunkId]) {
+/******/ 					resolves.push(installedChunks[chunkId][0]);
+/******/ 				}
+/******/ 				installedChunks[chunkId] = 0;
+/******/ 			}
+/******/ 			for(moduleId in moreModules) {
+/******/ 				if(Object.prototype.hasOwnProperty.call(moreModules, moduleId)) {
+/******/ 					__webpack_require__.m[moduleId] = moreModules[moduleId];
+/******/ 				}
+/******/ 			}
+/******/ 			if(runtime) runtime(__webpack_require__);
+/******/ 			if(parentJsonpFunction) parentJsonpFunction(data);
+/******/ 		
+/******/ 			while(resolves.length) {
+/******/ 				resolves.shift()();
+/******/ 			}
+/******/ 		
+/******/ 			// add entry modules from loaded chunk to deferred list
+/******/ 			if(executeModules) deferredModules.push.apply(deferredModules, executeModules);
+/******/ 		
+/******/ 			// run deferred modules when all chunks ready
+/******/ 			return checkDeferredModules();
+/******/ 		};
+/******/ 		
+/******/ 		var jsonpArray = window["webpackJsonp"] = window["webpackJsonp"] || [];
+/******/ 		var oldJsonpFunction = jsonpArray.push.bind(jsonpArray);
+/******/ 		jsonpArray.push = webpackJsonpCallback;
+/******/ 		jsonpArray = jsonpArray.slice();
+/******/ 		for(var i = 0; i < jsonpArray.length; i++) webpackJsonpCallback(jsonpArray[i]);
+/******/ 		var parentJsonpFunction = oldJsonpFunction;
+/******/ 	}();
+/******/ 	
+/******/ }
+);
+```
+
+</details>
+
 
 # dist/aPage.chunk.js
 
 ``` javascript
-(window["webpackJsonp"] = window["webpackJsonp"] || []).push([[1],{
+(window["webpackJsonp"] = window["webpackJsonp"] || []).push([["aPage"],{
 
 /***/ 2:
 /*!******************!*\
   !*** ./aPage.js ***!
   \******************/
 /*! no static exports found */
-/***/ (function(module, exports) {
+/*! runtime requirements: module */
+/***/ (function(module) {
 
 module.exports = function() {
 	return "This is page A.";
@@ -444,217 +487,117 @@
 
 ```
 Hash: 0a1b2c3d4e5f6a7b8c9d
-<<<<<<< HEAD
 Version: webpack 5.0.0-next
-                Asset       Size  Chunks             Chunk Names
-       aPage.chunk.js  293 bytes       1  [emitted]  aPage
-       bPage.chunk.js  293 bytes       2  [emitted]  bPage
-      pageA.bundle.js   9.18 KiB       3  [emitted]  pageA
-pageA~pageB.bundle.js   2.02 KiB       0  [emitted]  pageA~pageB
-      pageB.bundle.js   9.18 KiB       4  [emitted]  pageB
-Entrypoint pageA = pageA~pageB.bundle.js aPage.chunk.js pageA.bundle.js
-Entrypoint pageB = pageA~pageB.bundle.js bPage.chunk.js pageB.bundle.js
-chunk    {0} pageA~pageB.bundle.js (pageA~pageB) 970 bytes ={1}= ={2}= ={3}= ={4}= >{1}< >{2}< [initial] [rendered] split chunk (cache group: default) (name: pageA~pageB)
+              Asset       Size       Chunks             Chunk Names
+     aPage.chunk.js  324 bytes      {aPage}  [emitted]  aPage
+     bPage.chunk.js  324 bytes      {bPage}  [emitted]  bPage
+    pageA.bundle.js   10.2 KiB      {pageA}  [emitted]  pageA
+    pageB.bundle.js   10.2 KiB      {pageB}  [emitted]  pageB
+router_js.bundle.js   2.27 KiB  {router_js}  [emitted]
+Entrypoint pageA = router_js.bundle.js aPage.chunk.js pageA.bundle.js
+Entrypoint pageB = router_js.bundle.js bPage.chunk.js pageB.bundle.js
+chunk {aPage} aPage.chunk.js (aPage) 59 bytes <{bPage}> <{pageB}> <{router_js}> ={pageA}= ={router_js}= >{bPage}< [initial] [rendered] reused as split chunk (cache group: default)
+    > ./aPage [4] . lazy ^\.\/.*Page$ namespace object ./aPage
+    > ./aEntry pageA
+    > ./router pageA
+ [2] ./aPage.js 59 bytes {aPage} [built]
+     [used exports unknown]
+     cjs require ./aPage [0] ./aEntry.js 3:7-25
+     context element ./aPage [4] . lazy ^\.\/.*Page$ namespace object ./aPage
+chunk {bPage} bPage.chunk.js (bPage) 59 bytes <{aPage}> <{pageA}> <{router_js}> ={pageB}= ={router_js}= >{aPage}< [initial] [rendered] reused as split chunk (cache group: default)
+    > ./bPage [4] . lazy ^\.\/.*Page$ namespace object ./bPage
+    > ./bEntry pageB
+    > ./router pageB
+ [6] ./bPage.js 59 bytes {bPage} [built]
+     [used exports unknown]
+     context element ./bPage [4] . lazy ^\.\/.*Page$ namespace object ./bPage
+     cjs require ./bPage [5] ./bEntry.js 3:7-25
+chunk {pageA} pageA.bundle.js (pageA) 87 bytes (javascript) 5.8 KiB (runtime) ={aPage}= ={router_js}= >{bPage}< [entry] [rendered]
+    > ./aEntry pageA
+    > ./router pageA
+ [0] ./aEntry.js 87 bytes {pageA} [built]
+     [used exports unknown]
+     entry ./aEntry pageA
+     + 7 hidden chunk modules
+chunk {pageB} pageB.bundle.js (pageB) 87 bytes (javascript) 5.8 KiB (runtime) ={bPage}= ={router_js}= >{aPage}< [entry] [rendered]
+    > ./bEntry pageB
+    > ./router pageB
+ [5] ./bEntry.js 87 bytes {pageB} [built]
+     [used exports unknown]
+     entry ./bEntry pageB
+     + 7 hidden chunk modules
+chunk {router_js} router_js.bundle.js 950 bytes ={aPage}= ={bPage}= ={pageA}= ={pageB}= >{aPage}< >{bPage}< [initial] [rendered] split chunk (cache group: default)
     > ./aEntry pageA
     > ./router pageA
     > ./bEntry pageB
     > ./router pageB
- [1] ./render.js 60 bytes {0} [built]
+ [1] ./render.js 58 bytes {router_js} [built]
      [used exports unknown]
      cjs require ./render [0] ./aEntry.js 2:13-32
      cjs require ./render [3] ./router.js 1:13-32
      cjs require ./render [5] ./bEntry.js 2:13-32
- [3] ./router.js 750 bytes {0} [built]
+ [3] ./router.js 732 bytes {router_js} [built]
      [used exports unknown]
-     entry ./router  pageA
-     entry ./router  pageB
- [4] . lazy ^\.\/.*Page$ namespace object 160 bytes {0} [built]
+     entry ./router pageA
+     entry ./router pageB
+ [4] . lazy ^\.\/.*Page$ namespace object 160 bytes {router_js} [built]
      [used exports unknown]
      import() context lazy . [3] ./router.js 15:1-59
-chunk    {1} aPage.chunk.js (aPage) 61 bytes <{0}> <{2}> <{4}> ={0}= ={3}= >{2}< [initial] [rendered] reused as split chunk (cache group: default)
-    > ./aPage [4] . lazy ^\.\/.*Page$ namespace object ./aPage
-    > ./aPage [4] . lazy ^\.\/.*Page$ namespace object ./aPage
+```
+
+## Production mode
+
+```
+Hash: 0a1b2c3d4e5f6a7b8c9d
+Version: webpack 5.0.0-next
+              Asset       Size       Chunks             Chunk Names
+     aPage.chunk.js  129 bytes      {aPage}  [emitted]  aPage
+     bPage.chunk.js  129 bytes      {bPage}  [emitted]  bPage
+    pageA.bundle.js   2.27 KiB      {pageA}  [emitted]  pageA
+    pageB.bundle.js   2.27 KiB      {pageB}  [emitted]  pageB
+router_js.bundle.js  583 bytes  {router_js}  [emitted]
+Entrypoint pageA = router_js.bundle.js aPage.chunk.js pageA.bundle.js
+Entrypoint pageB = router_js.bundle.js bPage.chunk.js pageB.bundle.js
+chunk {aPage} aPage.chunk.js (aPage) 59 bytes <{bPage}> <{pageB}> <{router_js}> ={pageA}= ={router_js}= >{bPage}< [initial] [rendered] reused as split chunk (cache group: default)
+    > ./aPage [843] . lazy ^\.\/.*Page$ namespace object ./aPage
     > ./aEntry pageA
     > ./router pageA
- [2] ./aPage.js 61 bytes {1} [built]
-     [used exports unknown]
-     cjs require ./aPage [0] ./aEntry.js 3:7-25
-     context element ./aPage [4] . lazy ^\.\/.*Page$ namespace object ./aPage
-chunk    {2} bPage.chunk.js (bPage) 61 bytes <{0}> <{1}> <{3}> ={0}= ={4}= >{1}< [initial] [rendered] reused as split chunk (cache group: default)
-    > ./bPage [4] . lazy ^\.\/.*Page$ namespace object ./bPage
-    > ./bPage [4] . lazy ^\.\/.*Page$ namespace object ./bPage
+ [262] ./aPage.js 59 bytes {aPage} [built]
+       context element ./aPage [843] . lazy ^\.\/.*Page$ namespace object ./aPage
+       cjs require ./aPage [876] ./aEntry.js 3:7-25
+chunk {bPage} bPage.chunk.js (bPage) 59 bytes <{aPage}> <{pageA}> <{router_js}> ={pageB}= ={router_js}= >{aPage}< [initial] [rendered] reused as split chunk (cache group: default)
+    > ./bPage [843] . lazy ^\.\/.*Page$ namespace object ./bPage
     > ./bEntry pageB
     > ./router pageB
- [6] ./bPage.js 61 bytes {2} [built]
-     [used exports unknown]
-     context element ./bPage [4] . lazy ^\.\/.*Page$ namespace object ./bPage
-     cjs require ./bPage [5] ./bEntry.js 3:7-25
-chunk    {3} pageA.bundle.js (pageA) 89 bytes ={0}= ={1}= >{2}< [entry] [rendered]
+ [542] ./bPage.js 59 bytes {bPage} [built]
+       cjs require ./bPage [261] ./bEntry.js 3:7-25
+       context element ./bPage [843] . lazy ^\.\/.*Page$ namespace object ./bPage
+chunk {pageA} pageA.bundle.js (pageA) 87 bytes (javascript) 5.8 KiB (runtime) ={aPage}= ={router_js}= >{bPage}< [entry] [rendered]
     > ./aEntry pageA
     > ./router pageA
- [0] ./aEntry.js 89 bytes {3} [built]
-     [used exports unknown]
-     entry ./aEntry  pageA
-chunk    {4} pageB.bundle.js (pageB) 89 bytes ={0}= ={2}= >{1}< [entry] [rendered]
+ [876] ./aEntry.js 87 bytes {pageA} [built]
+       [module unused]
+       entry ./aEntry pageA
+     + 7 hidden chunk modules
+chunk {pageB} pageB.bundle.js (pageB) 87 bytes (javascript) 5.8 KiB (runtime) ={bPage}= ={router_js}= >{aPage}< [entry] [rendered]
     > ./bEntry pageB
     > ./router pageB
- [5] ./bEntry.js 89 bytes {4} [built]
-     [used exports unknown]
-     entry ./bEntry  pageB
-=======
-Version: webpack 4.28.0
-               Asset       Size  Chunks             Chunk Names
-      aPage.chunk.js  297 bytes       0  [emitted]  aPage
-      bPage.chunk.js  291 bytes       1  [emitted]  bPage
-     pageA.bundle.js   9.42 KiB       3  [emitted]  pageA
-pageA~pageB.chunk.js   2.02 KiB       2  [emitted]  pageA~pageB
-     pageB.bundle.js   9.42 KiB       4  [emitted]  pageB
-Entrypoint pageA = pageA~pageB.chunk.js aPage.chunk.js pageA.bundle.js
-Entrypoint pageB = pageA~pageB.chunk.js bPage.chunk.js pageB.bundle.js
-chunk    {0} aPage.chunk.js (aPage) 59 bytes <{1}> <{2}> <{4}> ={2}= ={3}= >{1}< [initial] [rendered] reused as split chunk (cache group: default)
-    > ./aPage [6] . lazy ^\.\/.*Page$ namespace object ./aPage
-    > ./aPage [6] . lazy ^\.\/.*Page$ namespace object ./aPage
-    > pageA
- [1] ./aPage.js 59 bytes {0} [built]
-     cjs require ./aPage [5] ./aEntry.js 3:7-25
-     context element ./aPage [6] . lazy ^\.\/.*Page$ namespace object ./aPage
-chunk    {1} bPage.chunk.js (bPage) 59 bytes <{0}> <{2}> <{3}> ={2}= ={4}= >{0}< [initial] [rendered] reused as split chunk (cache group: default)
-    > ./bPage [6] . lazy ^\.\/.*Page$ namespace object ./bPage
-    > ./bPage [6] . lazy ^\.\/.*Page$ namespace object ./bPage
-    > pageB
- [3] ./bPage.js 59 bytes {1} [built]
-     context element ./bPage [6] . lazy ^\.\/.*Page$ namespace object ./bPage
-     cjs require ./bPage [8] ./bEntry.js 3:7-25
-chunk    {2} pageA~pageB.chunk.js (pageA~pageB) 950 bytes ={0}= ={1}= ={3}= ={4}= >{0}< >{1}< [initial] [rendered] split chunk (cache group: default) (name: pageA~pageB)
-    > pageA
-    > pageB
- [0] ./render.js 58 bytes {2} [built]
-     cjs require ./render [2] ./router.js 1:13-32
-     cjs require ./render [5] ./aEntry.js 2:13-32
-     cjs require ./render [8] ./bEntry.js 2:13-32
- [2] ./router.js 732 bytes {2} [built]
-     single entry ./router [4] multi ./aEntry ./router pageA[1]
-     single entry ./router [7] multi ./bEntry ./router pageB[1]
- [6] . lazy ^\.\/.*Page$ namespace object 160 bytes {2} [built]
-     import() context lazy . [2] ./router.js 15:1-59
-chunk    {3} pageA.bundle.js (pageA) 127 bytes ={0}= ={2}= >{1}< [entry] [rendered]
-    > pageA
- [4] multi ./aEntry ./router 40 bytes {3} [built]
-     multi entry 
- [5] ./aEntry.js 87 bytes {3} [built]
-     single entry ./aEntry [4] multi ./aEntry ./router pageA[0]
-chunk    {4} pageB.bundle.js (pageB) 127 bytes ={1}= ={2}= >{0}< [entry] [rendered]
-    > pageB
- [7] multi ./bEntry ./router 40 bytes {4} [built]
-     multi entry 
- [8] ./bEntry.js 87 bytes {4} [built]
-     single entry ./bEntry [7] multi ./bEntry ./router pageB[0]
->>>>>>> e871eeb1
-```
-
-## Production mode
-
-```
-Hash: 0a1b2c3d4e5f6a7b8c9d
-<<<<<<< HEAD
-Version: webpack 5.0.0-next
-                Asset       Size  Chunks             Chunk Names
-       aPage.chunk.js  122 bytes       1  [emitted]  aPage
-       bPage.chunk.js  123 bytes       2  [emitted]  bPage
-      pageA.bundle.js   2.22 KiB       3  [emitted]  pageA
-pageA~pageB.bundle.js  545 bytes       0  [emitted]  pageA~pageB
-      pageB.bundle.js   2.22 KiB       4  [emitted]  pageB
-Entrypoint pageA = pageA~pageB.bundle.js aPage.chunk.js pageA.bundle.js
-Entrypoint pageB = pageA~pageB.bundle.js bPage.chunk.js pageB.bundle.js
-chunk    {0} pageA~pageB.bundle.js (pageA~pageB) 970 bytes ={1}= ={2}= ={3}= ={4}= >{1}< >{2}< [initial] [rendered] split chunk (cache group: default) (name: pageA~pageB)
+ [261] ./bEntry.js 87 bytes {pageB} [built]
+       [module unused]
+       entry ./bEntry pageB
+     + 7 hidden chunk modules
+chunk {router_js} router_js.bundle.js 950 bytes ={aPage}= ={bPage}= ={pageA}= ={pageB}= >{aPage}< >{bPage}< [initial] [rendered] split chunk (cache group: default)
     > ./aEntry pageA
     > ./router pageA
     > ./bEntry pageB
     > ./router pageB
- [0] ./render.js 60 bytes {0} [built]
-     cjs require ./render [3] ./aEntry.js 2:13-32
-     cjs require ./render [5] ./bEntry.js 2:13-32
-     cjs require ./render [6] ./router.js 1:13-32
- [4] . lazy ^\.\/.*Page$ namespace object 160 bytes {0} [built]
-     import() context lazy . [6] ./router.js 15:1-59
- [6] ./router.js 750 bytes {0} [built]
-     entry ./router  pageA
-     entry ./router  pageB
-chunk    {1} aPage.chunk.js (aPage) 61 bytes <{0}> <{2}> <{4}> ={0}= ={3}= >{2}< [initial] [rendered] reused as split chunk (cache group: default)
-    > ./aPage [4] . lazy ^\.\/.*Page$ namespace object ./aPage
-    > ./aPage [4] . lazy ^\.\/.*Page$ namespace object ./aPage
-    > ./aEntry pageA
-    > ./router pageA
- [1] ./aPage.js 61 bytes {1} [built]
-     cjs require ./aPage [3] ./aEntry.js 3:7-25
-     context element ./aPage [4] . lazy ^\.\/.*Page$ namespace object ./aPage
-chunk    {2} bPage.chunk.js (bPage) 61 bytes <{0}> <{1}> <{3}> ={0}= ={4}= >{1}< [initial] [rendered] reused as split chunk (cache group: default)
-    > ./bPage [4] . lazy ^\.\/.*Page$ namespace object ./bPage
-    > ./bPage [4] . lazy ^\.\/.*Page$ namespace object ./bPage
-    > ./bEntry pageB
-    > ./router pageB
- [2] ./bPage.js 61 bytes {2} [built]
-     context element ./bPage [4] . lazy ^\.\/.*Page$ namespace object ./bPage
-     cjs require ./bPage [5] ./bEntry.js 3:7-25
-chunk    {3} pageA.bundle.js (pageA) 89 bytes ={0}= ={1}= >{2}< [entry] [rendered]
-    > ./aEntry pageA
-    > ./router pageA
- [3] ./aEntry.js 89 bytes {3} [built]
-     [module unused]
-     entry ./aEntry  pageA
-chunk    {4} pageB.bundle.js (pageB) 89 bytes ={0}= ={2}= >{1}< [entry] [rendered]
-    > ./bEntry pageB
-    > ./router pageB
- [5] ./bEntry.js 89 bytes {4} [built]
-     [module unused]
-     entry ./bEntry  pageB
-=======
-Version: webpack 4.28.0
-               Asset       Size  Chunks             Chunk Names
-      aPage.chunk.js  122 bytes       0  [emitted]  aPage
-      bPage.chunk.js  123 bytes       1  [emitted]  bPage
-     pageA.bundle.js   2.22 KiB       3  [emitted]  pageA
-pageA~pageB.chunk.js  545 bytes       2  [emitted]  pageA~pageB
-     pageB.bundle.js   2.22 KiB       4  [emitted]  pageB
-Entrypoint pageA = pageA~pageB.chunk.js aPage.chunk.js pageA.bundle.js
-Entrypoint pageB = pageA~pageB.chunk.js bPage.chunk.js pageB.bundle.js
-chunk    {0} aPage.chunk.js (aPage) 59 bytes <{1}> <{2}> <{4}> ={2}= ={3}= >{1}< [initial] [rendered] reused as split chunk (cache group: default)
-    > ./aPage [6] . lazy ^\.\/.*Page$ namespace object ./aPage
-    > ./aPage [6] . lazy ^\.\/.*Page$ namespace object ./aPage
-    > pageA
- [1] ./aPage.js 59 bytes {0} [built]
-     cjs require ./aPage [5] ./aEntry.js 3:7-25
-     context element ./aPage [6] . lazy ^\.\/.*Page$ namespace object ./aPage
-chunk    {1} bPage.chunk.js (bPage) 59 bytes <{0}> <{2}> <{3}> ={2}= ={4}= >{0}< [initial] [rendered] reused as split chunk (cache group: default)
-    > ./bPage [6] . lazy ^\.\/.*Page$ namespace object ./bPage
-    > ./bPage [6] . lazy ^\.\/.*Page$ namespace object ./bPage
-    > pageB
- [3] ./bPage.js 59 bytes {1} [built]
-     context element ./bPage [6] . lazy ^\.\/.*Page$ namespace object ./bPage
-     cjs require ./bPage [8] ./bEntry.js 3:7-25
-chunk    {2} pageA~pageB.chunk.js (pageA~pageB) 950 bytes ={0}= ={1}= ={3}= ={4}= >{0}< >{1}< [initial] [rendered] split chunk (cache group: default) (name: pageA~pageB)
-    > pageA
-    > pageB
- [0] ./render.js 58 bytes {2} [built]
-     cjs require ./render [2] ./router.js 1:13-32
-     cjs require ./render [5] ./aEntry.js 2:13-32
-     cjs require ./render [8] ./bEntry.js 2:13-32
- [2] ./router.js 732 bytes {2} [built]
-     single entry ./router [4] multi ./aEntry ./router pageA[1]
-     single entry ./router [7] multi ./bEntry ./router pageB[1]
- [6] . lazy ^\.\/.*Page$ namespace object 160 bytes {2} [built]
-     import() context lazy . [2] ./router.js 15:1-59
-chunk    {3} pageA.bundle.js (pageA) 127 bytes ={0}= ={2}= >{1}< [entry] [rendered]
-    > pageA
- [4] multi ./aEntry ./router 40 bytes {3} [built]
-     multi entry 
- [5] ./aEntry.js 87 bytes {3} [built]
-     single entry ./aEntry [4] multi ./aEntry ./router pageA[0]
-chunk    {4} pageB.bundle.js (pageB) 127 bytes ={1}= ={2}= >{0}< [entry] [rendered]
-    > pageB
- [7] multi ./bEntry ./router 40 bytes {4} [built]
-     multi entry 
- [8] ./bEntry.js 87 bytes {4} [built]
-     single entry ./bEntry [7] multi ./bEntry ./router pageB[0]
->>>>>>> e871eeb1
+ [372] ./router.js 732 bytes {router_js} [built]
+       entry ./router pageA
+       entry ./router pageB
+ [760] ./render.js 58 bytes {router_js} [built]
+       cjs require ./render [261] ./bEntry.js 2:13-32
+       cjs require ./render [372] ./router.js 1:13-32
+       cjs require ./render [876] ./aEntry.js 2:13-32
+ [843] . lazy ^\.\/.*Page$ namespace object 160 bytes {router_js} [built]
+       import() context lazy . [372] ./router.js 15:1-59
 ```