This very simple example shows usage of CommonJS.

The three files `example.js`, `increment.js` and `math.js` form a dependency chain. They use `require(dependency)` to declare dependencies.

You can see the output file that webpack creates by bundling them together in one file. Keep in mind that webpack adds comments to make reading this file easier. These comments are removed when minimizing the file.

You can also see the info messages webpack prints to console (for both normal and minimized build).

# example.js

``` javascript
var inc = require('./increment').increment;
var a = 1;
inc(a); // 2
```

# increment.js

``` javascript
var add = require('./math').add;
exports.increment = function(val) {
    return add(val, 1);
};
```

# math.js

``` javascript
exports.add = function() {
    var sum = 0, i = 0, args = arguments, l = args.length;
    while (i < l) {
        sum += args[i++];
    }
    return sum;
};
```

# dist/output.js

<details><summary><code>/******/ (function(modules) { /* webpackBootstrap */ })</code></summary>

``` javascript
/******/ (function(modules) { // webpackBootstrap
/******/ 	// The module cache
/******/ 	var installedModules = {};
/******/
/******/ 	// The require function
/******/ 	function __webpack_require__(moduleId) {
/******/
/******/ 		// Check if module is in cache
/******/ 		if(installedModules[moduleId]) {
/******/ 			return installedModules[moduleId].exports;
/******/ 		}
/******/ 		// Create a new module (and put it into the cache)
/******/ 		var module = installedModules[moduleId] = {
/******/ 			i: moduleId,
/******/ 			l: false,
/******/ 			exports: {}
/******/ 		};
/******/
/******/ 		// Execute the module function
/******/ 		modules[moduleId].call(module.exports, module, module.exports, __webpack_require__);
/******/
/******/ 		// Flag the module as loaded
/******/ 		module.l = true;
/******/
/******/ 		// Return the exports of the module
/******/ 		return module.exports;
/******/ 	}
/******/
/******/
/******/ 	// expose the modules object (__webpack_modules__)
/******/ 	__webpack_require__.m = modules;
/******/
/******/ 	// expose the module cache
/******/ 	__webpack_require__.c = installedModules;
/******/
/******/ 	// define getter function for harmony exports
/******/ 	__webpack_require__.d = function(exports, name, getter) {
/******/ 		if(!__webpack_require__.o(exports, name)) {
/******/ 			Object.defineProperty(exports, name, {
/******/ 				configurable: false,
/******/ 				enumerable: true,
/******/ 				get: getter
/******/ 			});
/******/ 		}
/******/ 	};
/******/
/******/ 	// define __esModule on exports
/******/ 	__webpack_require__.r = function(exports) {
/******/ 		Object.defineProperty(exports, '__esModule', { value: true });
/******/ 	};
/******/
/******/ 	// getDefaultExport function for compatibility with non-harmony modules
/******/ 	__webpack_require__.n = function(module) {
/******/ 		var getter = module && module.__esModule ?
/******/ 			function getDefault() { return module['default']; } :
/******/ 			function getModuleExports() { return module; };
/******/ 		__webpack_require__.d(getter, 'a', getter);
/******/ 		return getter;
/******/ 	};
/******/
/******/ 	// Object.prototype.hasOwnProperty.call
/******/ 	__webpack_require__.o = function(object, property) { return Object.prototype.hasOwnProperty.call(object, property); };
/******/
/******/ 	// __webpack_public_path__
/******/ 	__webpack_require__.p = "dist/";
/******/
/******/
/******/ 	// Load entry module and return exports
/******/ 	return __webpack_require__(__webpack_require__.s = 0);
/******/ })
/************************************************************************/
```

</details>

``` javascript
/******/ ([
/* 0 */
/*!********************!*\
  !*** ./example.js ***!
  \********************/
<<<<<<< HEAD
/*! no static exports found */
=======
/*! dynamic exports provided */
/*! all exports used */
>>>>>>> f0105466
/***/ (function(module, exports, __webpack_require__) {

var inc = __webpack_require__(/*! ./increment */ 1).increment;
var a = 1;
inc(a); // 2

/***/ }),
/* 1 */
/*!**********************!*\
  !*** ./increment.js ***!
  \**********************/
<<<<<<< HEAD
/*! no static exports found */
=======
/*! dynamic exports provided */
/*! all exports used */
>>>>>>> f0105466
/***/ (function(module, exports, __webpack_require__) {

var add = __webpack_require__(/*! ./math */ 2).add;
exports.increment = function(val) {
    return add(val, 1);
};

/***/ }),
/* 2 */
/*!*****************!*\
  !*** ./math.js ***!
  \*****************/
<<<<<<< HEAD
/*! no static exports found */
=======
/*! dynamic exports provided */
/*! all exports used */
>>>>>>> f0105466
/***/ (function(module, exports) {

exports.add = function() {
    var sum = 0, i = 0, args = arguments, l = args.length;
    while (i < l) {
        sum += args[i++];
    }
    return sum;
};

/***/ })
/******/ ]);
```

# Info

## Unoptimized

```
<<<<<<< HEAD
Hash: 0a1b2c3d4e5f6a7b8c9d
Version: webpack next
    Asset      Size  Chunks             Chunk Names
output.js  3.44 KiB       0  [emitted]  main
=======
Hash: 9407d8cd068b1845b368
Version: webpack 3.11.0
    Asset     Size  Chunks             Chunk Names
output.js  3.39 kB       0  [emitted]  main
>>>>>>> f0105466
Entrypoint main = output.js
chunk    {0} output.js (main) 329 bytes [entry] [rendered]
    > .\example.js main
    [0] ./example.js 69 bytes {0} [built]
        single entry .\example.js  main
    [1] ./increment.js 98 bytes {0} [built]
        cjs require ./increment [0] ./example.js 1:10-32
    [2] ./math.js 162 bytes {0} [built]
        cjs require ./math [1] ./increment.js 1:10-27
```

## Production mode

```
<<<<<<< HEAD
Hash: 0a1b2c3d4e5f6a7b8c9d
Version: webpack next
=======
Hash: 9407d8cd068b1845b368
Version: webpack 3.11.0
>>>>>>> f0105466
    Asset       Size  Chunks             Chunk Names
output.js  740 bytes       0  [emitted]  main
Entrypoint main = output.js
chunk    {0} output.js (main) 329 bytes [entry] [rendered]
    > .\example.js main
    [0] ./math.js 162 bytes {0} [built]
        cjs require ./math [1] ./increment.js 1:10-27
    [1] ./increment.js 98 bytes {0} [built]
        cjs require ./increment [2] ./example.js 1:10-32
    [2] ./example.js 69 bytes {0} [built]
        single entry .\example.js  main
```<|MERGE_RESOLUTION|>--- conflicted
+++ resolved
@@ -121,12 +121,7 @@
 /*!********************!*\
   !*** ./example.js ***!
   \********************/
-<<<<<<< HEAD
 /*! no static exports found */
-=======
-/*! dynamic exports provided */
-/*! all exports used */
->>>>>>> f0105466
 /***/ (function(module, exports, __webpack_require__) {
 
 var inc = __webpack_require__(/*! ./increment */ 1).increment;
@@ -138,12 +133,7 @@
 /*!**********************!*\
   !*** ./increment.js ***!
   \**********************/
-<<<<<<< HEAD
 /*! no static exports found */
-=======
-/*! dynamic exports provided */
-/*! all exports used */
->>>>>>> f0105466
 /***/ (function(module, exports, __webpack_require__) {
 
 var add = __webpack_require__(/*! ./math */ 2).add;
@@ -156,12 +146,7 @@
 /*!*****************!*\
   !*** ./math.js ***!
   \*****************/
-<<<<<<< HEAD
 /*! no static exports found */
-=======
-/*! dynamic exports provided */
-/*! all exports used */
->>>>>>> f0105466
 /***/ (function(module, exports) {
 
 exports.add = function() {
@@ -181,17 +166,10 @@
 ## Unoptimized
 
 ```
-<<<<<<< HEAD
 Hash: 0a1b2c3d4e5f6a7b8c9d
-Version: webpack next
+Version: webpack 4.0.0-beta.1
     Asset      Size  Chunks             Chunk Names
 output.js  3.44 KiB       0  [emitted]  main
-=======
-Hash: 9407d8cd068b1845b368
-Version: webpack 3.11.0
-    Asset     Size  Chunks             Chunk Names
-output.js  3.39 kB       0  [emitted]  main
->>>>>>> f0105466
 Entrypoint main = output.js
 chunk    {0} output.js (main) 329 bytes [entry] [rendered]
     > .\example.js main
@@ -206,13 +184,8 @@
 ## Production mode
 
 ```
-<<<<<<< HEAD
 Hash: 0a1b2c3d4e5f6a7b8c9d
-Version: webpack next
-=======
-Hash: 9407d8cd068b1845b368
-Version: webpack 3.11.0
->>>>>>> f0105466
+Version: webpack 4.0.0-beta.1
     Asset       Size  Chunks             Chunk Names
 output.js  740 bytes       0  [emitted]  main
 Entrypoint main = output.js
