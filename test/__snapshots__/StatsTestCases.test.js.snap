--- conflicted
+++ resolved
@@ -1607,11 +1607,7 @@
 `;
 
 exports[`StatsTestCases should print correct stats for no-emit-on-errors-plugin-with-child-error 1`] = `
-<<<<<<< HEAD
-"Hash: 7f9d32f2adc8ce1b4119
-=======
-"Hash: 51d6721efa0198f0e5a4
->>>>>>> 2e1e1799
+"Hash: 181c7c6a6c7397755ac2
 Time: Xms
 Built at: Thu Jan 01 1970 00:00:00 GMT
     Asset      Size  Chunks  Chunk Names
@@ -1622,12 +1618,8 @@
 
 WARNING in configuration
 The 'mode' option has not been set, webpack will fallback to 'production' for this value. Set 'mode' option to 'development' or 'production' to enable defaults for each environment.
-<<<<<<< HEAD
-You can also set it to 'none' to disable any default behavior. Learn more: https://webpack.js.org/concepts/mode/
-
-=======
 You can also set it to 'none' to disable any default behavior. Learn more: https://webpack.js.org/configuration/mode/
->>>>>>> 2e1e1799
+
 Child child:
     Time: Xms
     Built at: Thu Jan 01 1970 00:00:00 GMT
@@ -2050,13 +2042,9 @@
 "
 `;
 
-<<<<<<< HEAD
+exports[`StatsTestCases should print correct stats for preset-errors-warnings 1`] = `""`;
+
 exports[`StatsTestCases should print correct stats for preset-minimal 1`] = `"   10 modules"`;
-=======
-exports[`StatsTestCases should print correct stats for preset-errors-warnings 1`] = `""`;
-
-exports[`StatsTestCases should print correct stats for preset-minimal 1`] = `"   6 modules"`;
->>>>>>> 2e1e1799
 
 exports[`StatsTestCases should print correct stats for preset-minimal-simple 1`] = `"   1 module"`;
 
