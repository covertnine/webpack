Hash: 5d62edfa66d98709f5017b119fd7e38c61b8ef0d
Child
    Hash: 5d62edfa66d98709f501
    Time: Xms
                             Asset       Size  Chunks             Chunk Names
<<<<<<< HEAD
                            app.js   1.24 KiB       0  [emitted]  app
    vendor.bd2b4219dfda1a951495.js  443 bytes       1  [emitted]  vendor
                        runtime.js   5.64 KiB       2  [emitted]  runtime
=======
                            app.js    1.32 kB       0  [emitted]  app
    vendor.3210cd7580ff3ec8d7c1.js  619 bytes       1  [emitted]  vendor
                        runtime.js    7.22 kB       2  [emitted]  runtime
>>>>>>> 8915dbbd
    [./constants.js] (webpack)/test/statsCases/commons-plugin-issue-4980/constants.js 87 bytes {1} [built]
    [./entry-1.js] (webpack)/test/statsCases/commons-plugin-issue-4980/entry-1.js 67 bytes {0} [built]
    [./submodule-a.js] (webpack)/test/statsCases/commons-plugin-issue-4980/submodule-a.js 59 bytes {0} [built]
    [./submodule-b.js] (webpack)/test/statsCases/commons-plugin-issue-4980/submodule-b.js 59 bytes {0} [built]
Child
    Hash: 7b119fd7e38c61b8ef0d
    Time: Xms
                             Asset       Size  Chunks             Chunk Names
<<<<<<< HEAD
                            app.js   1.29 KiB       0  [emitted]  app
    vendor.bd2b4219dfda1a951495.js  443 bytes       1  [emitted]  vendor
                        runtime.js   5.64 KiB       2  [emitted]  runtime
=======
                            app.js    1.37 kB       0  [emitted]  app
    vendor.3210cd7580ff3ec8d7c1.js  619 bytes       1  [emitted]  vendor
                        runtime.js    7.22 kB       2  [emitted]  runtime
>>>>>>> 8915dbbd
    [./constants.js] (webpack)/test/statsCases/commons-plugin-issue-4980/constants.js 87 bytes {1} [built]
    [./entry-2.js] (webpack)/test/statsCases/commons-plugin-issue-4980/entry-2.js 67 bytes {0} [built]
    [./submodule-a.js] (webpack)/test/statsCases/commons-plugin-issue-4980/submodule-a.js 59 bytes {0} [built]
    [./submodule-c.js] (webpack)/test/statsCases/commons-plugin-issue-4980/submodule-c.js 66 bytes {0} [built]<|MERGE_RESOLUTION|>--- conflicted
+++ resolved
@@ -3,15 +3,9 @@
     Hash: 5d62edfa66d98709f501
     Time: Xms
                              Asset       Size  Chunks             Chunk Names
-<<<<<<< HEAD
-                            app.js   1.24 KiB       0  [emitted]  app
-    vendor.bd2b4219dfda1a951495.js  443 bytes       1  [emitted]  vendor
-                        runtime.js   5.64 KiB       2  [emitted]  runtime
-=======
-                            app.js    1.32 kB       0  [emitted]  app
+                            app.js   1.29 KiB       0  [emitted]  app
     vendor.3210cd7580ff3ec8d7c1.js  619 bytes       1  [emitted]  vendor
-                        runtime.js    7.22 kB       2  [emitted]  runtime
->>>>>>> 8915dbbd
+                        runtime.js   7.06 KiB       2  [emitted]  runtime
     [./constants.js] (webpack)/test/statsCases/commons-plugin-issue-4980/constants.js 87 bytes {1} [built]
     [./entry-1.js] (webpack)/test/statsCases/commons-plugin-issue-4980/entry-1.js 67 bytes {0} [built]
     [./submodule-a.js] (webpack)/test/statsCases/commons-plugin-issue-4980/submodule-a.js 59 bytes {0} [built]
@@ -20,15 +14,9 @@
     Hash: 7b119fd7e38c61b8ef0d
     Time: Xms
                              Asset       Size  Chunks             Chunk Names
-<<<<<<< HEAD
-                            app.js   1.29 KiB       0  [emitted]  app
-    vendor.bd2b4219dfda1a951495.js  443 bytes       1  [emitted]  vendor
-                        runtime.js   5.64 KiB       2  [emitted]  runtime
-=======
-                            app.js    1.37 kB       0  [emitted]  app
+                            app.js   1.34 KiB       0  [emitted]  app
     vendor.3210cd7580ff3ec8d7c1.js  619 bytes       1  [emitted]  vendor
-                        runtime.js    7.22 kB       2  [emitted]  runtime
->>>>>>> 8915dbbd
+                        runtime.js   7.06 KiB       2  [emitted]  runtime
     [./constants.js] (webpack)/test/statsCases/commons-plugin-issue-4980/constants.js 87 bytes {1} [built]
     [./entry-2.js] (webpack)/test/statsCases/commons-plugin-issue-4980/entry-2.js 67 bytes {0} [built]
     [./submodule-a.js] (webpack)/test/statsCases/commons-plugin-issue-4980/submodule-a.js 59 bytes {0} [built]
