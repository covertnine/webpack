Hash: 00bdc9e68dab6471776c
Time: Xms
<<<<<<< HEAD
   Asset      Size  Chunks             Chunk Names
    0.js  99 bytes       0  [emitted]  
entry.js   6.61 kB       1  [emitted]  entry
=======
   Asset       Size  Chunks             Chunk Names
    0.js  149 bytes       0  [emitted]  
entry.js    6.54 kB       1  [emitted]  entry
>>>>>>> 2d84450f
   [0] (webpack)/test/statsCases/import-weak/modules/b.js 22 bytes {0} [built]
   [1] (webpack)/test/statsCases/import-weak/entry.js 120 bytes {1} [built]
   [2] (webpack)/test/statsCases/import-weak/modules/a.js 37 bytes [built]<|MERGE_RESOLUTION|>--- conflicted
+++ resolved
@@ -1,14 +1,8 @@
 Hash: 00bdc9e68dab6471776c
 Time: Xms
-<<<<<<< HEAD
-   Asset      Size  Chunks             Chunk Names
-    0.js  99 bytes       0  [emitted]  
-entry.js   6.61 kB       1  [emitted]  entry
-=======
    Asset       Size  Chunks             Chunk Names
     0.js  149 bytes       0  [emitted]  
-entry.js    6.54 kB       1  [emitted]  entry
->>>>>>> 2d84450f
+entry.js    6.93 kB       1  [emitted]  entry
    [0] (webpack)/test/statsCases/import-weak/modules/b.js 22 bytes {0} [built]
    [1] (webpack)/test/statsCases/import-weak/entry.js 120 bytes {1} [built]
    [2] (webpack)/test/statsCases/import-weak/modules/a.js 37 bytes [built]